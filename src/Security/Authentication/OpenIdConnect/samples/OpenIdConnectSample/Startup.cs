--- conflicted
+++ resolved
@@ -35,11 +35,7 @@
 
         private void CheckSameSite(HttpContext httpContext, CookieOptions options)
         {
-<<<<<<< HEAD
-            if (options.SameSite > SameSiteMode.Unspecified)
-=======
             if (options.SameSite == SameSiteMode.None)
->>>>>>> 8211a1c3
             {
                 var userAgent = httpContext.Request.Headers["User-Agent"];
                 // TODO: Use your User Agent library of choice here.
