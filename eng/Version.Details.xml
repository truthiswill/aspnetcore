<?xml version="1.0" encoding="utf-8"?>
<!--

  This file is used by automation to update Versions.props and may be used for other purposes, such as
  static analysis to determine the repo dependency graph.  It should only be modified manually when adding
  or removing dependencies. Updating versions should be done using the `darc` command line tool.

  See https://github.com/dotnet/arcade/blob/master/Documentation/Darc.md for instructions on using darc.
-->
<Dependencies>
  <ProductDependencies>
    <Dependency Name="Microsoft.AspNetCore.Blazor.Mono" Version="3.2.0-preview1.20067.1">
      <Uri>https://github.com/dotnet/blazor</Uri>
      <Sha>dd7fb4d3931d556458f62642c2edfc59f6295bfb</Sha>
    </Dependency>
    <Dependency Name="Microsoft.AspNetCore.Razor.Language" Version="5.0.0-preview.2.20127.6">
      <Uri>https://github.com/dotnet/aspnetcore-tooling</Uri>
<<<<<<< HEAD
      <Sha>9554a406369bf913db9ded9987f9db492a69367c</Sha>
=======
      <Sha>01654d8439f104a37bd8992ad3d31c596821806f</Sha>
>>>>>>> 83380601
    </Dependency>
    <Dependency Name="Microsoft.AspNetCore.Mvc.Razor.Extensions" Version="5.0.0-preview.2.20127.6">
      <Uri>https://github.com/dotnet/aspnetcore-tooling</Uri>
<<<<<<< HEAD
      <Sha>9554a406369bf913db9ded9987f9db492a69367c</Sha>
=======
      <Sha>01654d8439f104a37bd8992ad3d31c596821806f</Sha>
>>>>>>> 83380601
    </Dependency>
    <Dependency Name="Microsoft.CodeAnalysis.Razor" Version="5.0.0-preview.2.20127.6">
      <Uri>https://github.com/dotnet/aspnetcore-tooling</Uri>
<<<<<<< HEAD
      <Sha>9554a406369bf913db9ded9987f9db492a69367c</Sha>
=======
      <Sha>01654d8439f104a37bd8992ad3d31c596821806f</Sha>
>>>>>>> 83380601
    </Dependency>
    <Dependency Name="Microsoft.NET.Sdk.Razor" Version="5.0.0-preview.2.20127.6">
      <Uri>https://github.com/dotnet/aspnetcore-tooling</Uri>
<<<<<<< HEAD
      <Sha>9554a406369bf913db9ded9987f9db492a69367c</Sha>
=======
      <Sha>01654d8439f104a37bd8992ad3d31c596821806f</Sha>
>>>>>>> 83380601
    </Dependency>
    <Dependency Name="dotnet-ef" Version="5.0.0-preview.2.20126.1">
      <Uri>https://github.com/dotnet/efcore</Uri>
<<<<<<< HEAD
      <Sha>97936e814c52757a9ad128a542d975e3dc9d27f9</Sha>
=======
      <Sha>ca43ad17d612518231cc6b8a359e7168de1f76f1</Sha>
>>>>>>> 83380601
    </Dependency>
    <Dependency Name="Microsoft.EntityFrameworkCore.InMemory" Version="5.0.0-preview.2.20126.1">
      <Uri>https://github.com/dotnet/efcore</Uri>
<<<<<<< HEAD
      <Sha>97936e814c52757a9ad128a542d975e3dc9d27f9</Sha>
=======
      <Sha>ca43ad17d612518231cc6b8a359e7168de1f76f1</Sha>
>>>>>>> 83380601
    </Dependency>
    <Dependency Name="Microsoft.EntityFrameworkCore.Relational" Version="5.0.0-preview.2.20126.1">
      <Uri>https://github.com/dotnet/efcore</Uri>
<<<<<<< HEAD
      <Sha>97936e814c52757a9ad128a542d975e3dc9d27f9</Sha>
=======
      <Sha>ca43ad17d612518231cc6b8a359e7168de1f76f1</Sha>
>>>>>>> 83380601
    </Dependency>
    <Dependency Name="Microsoft.EntityFrameworkCore.Sqlite" Version="5.0.0-preview.2.20126.1">
      <Uri>https://github.com/dotnet/efcore</Uri>
<<<<<<< HEAD
      <Sha>97936e814c52757a9ad128a542d975e3dc9d27f9</Sha>
=======
      <Sha>ca43ad17d612518231cc6b8a359e7168de1f76f1</Sha>
>>>>>>> 83380601
    </Dependency>
    <Dependency Name="Microsoft.EntityFrameworkCore.SqlServer" Version="5.0.0-preview.2.20126.1">
      <Uri>https://github.com/dotnet/efcore</Uri>
<<<<<<< HEAD
      <Sha>97936e814c52757a9ad128a542d975e3dc9d27f9</Sha>
=======
      <Sha>ca43ad17d612518231cc6b8a359e7168de1f76f1</Sha>
>>>>>>> 83380601
    </Dependency>
    <Dependency Name="Microsoft.EntityFrameworkCore.Tools" Version="5.0.0-preview.2.20126.1">
      <Uri>https://github.com/dotnet/efcore</Uri>
<<<<<<< HEAD
      <Sha>97936e814c52757a9ad128a542d975e3dc9d27f9</Sha>
=======
      <Sha>ca43ad17d612518231cc6b8a359e7168de1f76f1</Sha>
>>>>>>> 83380601
    </Dependency>
    <Dependency Name="Microsoft.EntityFrameworkCore" Version="5.0.0-preview.2.20126.1">
      <Uri>https://github.com/dotnet/efcore</Uri>
<<<<<<< HEAD
      <Sha>97936e814c52757a9ad128a542d975e3dc9d27f9</Sha>
=======
      <Sha>ca43ad17d612518231cc6b8a359e7168de1f76f1</Sha>
>>>>>>> 83380601
    </Dependency>
    <Dependency Name="Microsoft.AspNetCore.Analyzer.Testing" Version="5.0.0-preview.2.20126.1" CoherentParentDependency="Microsoft.AspNetCore.Razor.Language">
      <Uri>https://github.com/dotnet/extensions</Uri>
      <Sha>8fb38ab52b8f873109b6e87b4f04226d6a892ee4</Sha>
    </Dependency>
    <Dependency Name="Microsoft.Extensions.Caching.Abstractions" Version="5.0.0-preview.2.20126.1" CoherentParentDependency="Microsoft.AspNetCore.Razor.Language">
      <Uri>https://github.com/dotnet/extensions</Uri>
      <Sha>8fb38ab52b8f873109b6e87b4f04226d6a892ee4</Sha>
    </Dependency>
    <Dependency Name="Microsoft.Extensions.Caching.Memory" Version="5.0.0-preview.2.20126.1" CoherentParentDependency="Microsoft.AspNetCore.Razor.Language">
      <Uri>https://github.com/dotnet/extensions</Uri>
      <Sha>8fb38ab52b8f873109b6e87b4f04226d6a892ee4</Sha>
    </Dependency>
    <Dependency Name="Microsoft.Extensions.Caching.SqlServer" Version="5.0.0-preview.2.20126.1" CoherentParentDependency="Microsoft.AspNetCore.Razor.Language">
      <Uri>https://github.com/dotnet/extensions</Uri>
      <Sha>8fb38ab52b8f873109b6e87b4f04226d6a892ee4</Sha>
    </Dependency>
    <Dependency Name="Microsoft.Extensions.Caching.StackExchangeRedis" Version="5.0.0-preview.2.20126.1" CoherentParentDependency="Microsoft.AspNetCore.Razor.Language">
      <Uri>https://github.com/dotnet/extensions</Uri>
      <Sha>8fb38ab52b8f873109b6e87b4f04226d6a892ee4</Sha>
    </Dependency>
    <Dependency Name="Microsoft.Extensions.Configuration.Abstractions" Version="5.0.0-preview.2.20126.1" CoherentParentDependency="Microsoft.AspNetCore.Razor.Language">
      <Uri>https://github.com/dotnet/extensions</Uri>
      <Sha>8fb38ab52b8f873109b6e87b4f04226d6a892ee4</Sha>
    </Dependency>
    <Dependency Name="Microsoft.Extensions.Configuration.AzureKeyVault" Version="5.0.0-preview.2.20126.1" CoherentParentDependency="Microsoft.AspNetCore.Razor.Language">
      <Uri>https://github.com/dotnet/extensions</Uri>
      <Sha>8fb38ab52b8f873109b6e87b4f04226d6a892ee4</Sha>
    </Dependency>
    <Dependency Name="Microsoft.Extensions.Configuration.Binder" Version="5.0.0-preview.2.20126.1" CoherentParentDependency="Microsoft.AspNetCore.Razor.Language">
      <Uri>https://github.com/dotnet/extensions</Uri>
      <Sha>8fb38ab52b8f873109b6e87b4f04226d6a892ee4</Sha>
    </Dependency>
    <Dependency Name="Microsoft.Extensions.Configuration.CommandLine" Version="5.0.0-preview.2.20126.1" CoherentParentDependency="Microsoft.AspNetCore.Razor.Language">
      <Uri>https://github.com/dotnet/extensions</Uri>
      <Sha>8fb38ab52b8f873109b6e87b4f04226d6a892ee4</Sha>
    </Dependency>
    <Dependency Name="Microsoft.Extensions.Configuration.EnvironmentVariables" Version="5.0.0-preview.2.20126.1" CoherentParentDependency="Microsoft.AspNetCore.Razor.Language">
      <Uri>https://github.com/dotnet/extensions</Uri>
      <Sha>8fb38ab52b8f873109b6e87b4f04226d6a892ee4</Sha>
    </Dependency>
    <Dependency Name="Microsoft.Extensions.Configuration.FileExtensions" Version="5.0.0-preview.2.20126.1" CoherentParentDependency="Microsoft.AspNetCore.Razor.Language">
      <Uri>https://github.com/dotnet/extensions</Uri>
      <Sha>8fb38ab52b8f873109b6e87b4f04226d6a892ee4</Sha>
    </Dependency>
    <Dependency Name="Microsoft.Extensions.Configuration.Ini" Version="5.0.0-preview.2.20126.1" CoherentParentDependency="Microsoft.AspNetCore.Razor.Language">
      <Uri>https://github.com/dotnet/extensions</Uri>
      <Sha>8fb38ab52b8f873109b6e87b4f04226d6a892ee4</Sha>
    </Dependency>
    <Dependency Name="Microsoft.Extensions.Configuration.Json" Version="5.0.0-preview.2.20126.1" CoherentParentDependency="Microsoft.AspNetCore.Razor.Language">
      <Uri>https://github.com/dotnet/extensions</Uri>
      <Sha>8fb38ab52b8f873109b6e87b4f04226d6a892ee4</Sha>
    </Dependency>
    <Dependency Name="Microsoft.Extensions.Configuration.UserSecrets" Version="5.0.0-preview.2.20126.1" CoherentParentDependency="Microsoft.AspNetCore.Razor.Language">
      <Uri>https://github.com/dotnet/extensions</Uri>
      <Sha>8fb38ab52b8f873109b6e87b4f04226d6a892ee4</Sha>
    </Dependency>
    <Dependency Name="Microsoft.Extensions.Configuration.Xml" Version="5.0.0-preview.2.20126.1" CoherentParentDependency="Microsoft.AspNetCore.Razor.Language">
      <Uri>https://github.com/dotnet/extensions</Uri>
      <Sha>8fb38ab52b8f873109b6e87b4f04226d6a892ee4</Sha>
    </Dependency>
    <Dependency Name="Microsoft.Extensions.Configuration" Version="5.0.0-preview.2.20126.1" CoherentParentDependency="Microsoft.AspNetCore.Razor.Language">
      <Uri>https://github.com/dotnet/extensions</Uri>
      <Sha>8fb38ab52b8f873109b6e87b4f04226d6a892ee4</Sha>
    </Dependency>
    <Dependency Name="Microsoft.Extensions.DependencyInjection.Abstractions" Version="5.0.0-preview.2.20126.1" CoherentParentDependency="Microsoft.AspNetCore.Razor.Language">
      <Uri>https://github.com/dotnet/extensions</Uri>
      <Sha>8fb38ab52b8f873109b6e87b4f04226d6a892ee4</Sha>
    </Dependency>
    <Dependency Name="Microsoft.Extensions.DependencyInjection" Version="5.0.0-preview.2.20126.1" CoherentParentDependency="Microsoft.AspNetCore.Razor.Language">
      <Uri>https://github.com/dotnet/extensions</Uri>
      <Sha>8fb38ab52b8f873109b6e87b4f04226d6a892ee4</Sha>
    </Dependency>
    <Dependency Name="Microsoft.Extensions.DiagnosticAdapter" Version="5.0.0-preview.2.20126.1" CoherentParentDependency="Microsoft.AspNetCore.Razor.Language">
      <Uri>https://github.com/dotnet/extensions</Uri>
      <Sha>8fb38ab52b8f873109b6e87b4f04226d6a892ee4</Sha>
    </Dependency>
    <Dependency Name="Microsoft.Extensions.FileProviders.Abstractions" Version="5.0.0-preview.2.20126.1" CoherentParentDependency="Microsoft.AspNetCore.Razor.Language">
      <Uri>https://github.com/dotnet/extensions</Uri>
      <Sha>8fb38ab52b8f873109b6e87b4f04226d6a892ee4</Sha>
    </Dependency>
    <Dependency Name="Microsoft.Extensions.FileProviders.Composite" Version="5.0.0-preview.2.20126.1" CoherentParentDependency="Microsoft.AspNetCore.Razor.Language">
      <Uri>https://github.com/dotnet/extensions</Uri>
      <Sha>8fb38ab52b8f873109b6e87b4f04226d6a892ee4</Sha>
    </Dependency>
    <Dependency Name="Microsoft.Extensions.FileProviders.Physical" Version="5.0.0-preview.2.20126.1" CoherentParentDependency="Microsoft.AspNetCore.Razor.Language">
      <Uri>https://github.com/dotnet/extensions</Uri>
      <Sha>8fb38ab52b8f873109b6e87b4f04226d6a892ee4</Sha>
    </Dependency>
    <Dependency Name="Microsoft.Extensions.FileSystemGlobbing" Version="5.0.0-preview.2.20126.1" CoherentParentDependency="Microsoft.AspNetCore.Razor.Language">
      <Uri>https://github.com/dotnet/extensions</Uri>
      <Sha>8fb38ab52b8f873109b6e87b4f04226d6a892ee4</Sha>
    </Dependency>
    <Dependency Name="Microsoft.Extensions.Hosting.Abstractions" Version="5.0.0-preview.2.20126.1" CoherentParentDependency="Microsoft.AspNetCore.Razor.Language">
      <Uri>https://github.com/dotnet/extensions</Uri>
      <Sha>8fb38ab52b8f873109b6e87b4f04226d6a892ee4</Sha>
    </Dependency>
    <Dependency Name="Microsoft.Extensions.Hosting" Version="5.0.0-preview.2.20126.1" CoherentParentDependency="Microsoft.AspNetCore.Razor.Language">
      <Uri>https://github.com/dotnet/extensions</Uri>
      <Sha>8fb38ab52b8f873109b6e87b4f04226d6a892ee4</Sha>
    </Dependency>
    <Dependency Name="Microsoft.Extensions.Http" Version="5.0.0-preview.2.20126.1" CoherentParentDependency="Microsoft.AspNetCore.Razor.Language">
      <Uri>https://github.com/dotnet/extensions</Uri>
      <Sha>8fb38ab52b8f873109b6e87b4f04226d6a892ee4</Sha>
    </Dependency>
    <Dependency Name="Microsoft.Extensions.Logging.Abstractions" Version="5.0.0-preview.2.20126.1" CoherentParentDependency="Microsoft.AspNetCore.Razor.Language">
      <Uri>https://github.com/dotnet/extensions</Uri>
      <Sha>8fb38ab52b8f873109b6e87b4f04226d6a892ee4</Sha>
    </Dependency>
    <Dependency Name="Microsoft.Extensions.Logging.AzureAppServices" Version="5.0.0-preview.2.20126.1" CoherentParentDependency="Microsoft.AspNetCore.Razor.Language">
      <Uri>https://github.com/dotnet/extensions</Uri>
      <Sha>8fb38ab52b8f873109b6e87b4f04226d6a892ee4</Sha>
    </Dependency>
    <Dependency Name="Microsoft.Extensions.Logging.Configuration" Version="5.0.0-preview.2.20126.1" CoherentParentDependency="Microsoft.AspNetCore.Razor.Language">
      <Uri>https://github.com/dotnet/extensions</Uri>
      <Sha>8fb38ab52b8f873109b6e87b4f04226d6a892ee4</Sha>
    </Dependency>
    <Dependency Name="Microsoft.Extensions.Logging.Console" Version="5.0.0-preview.2.20126.1" CoherentParentDependency="Microsoft.AspNetCore.Razor.Language">
      <Uri>https://github.com/dotnet/extensions</Uri>
      <Sha>8fb38ab52b8f873109b6e87b4f04226d6a892ee4</Sha>
    </Dependency>
    <Dependency Name="Microsoft.Extensions.Logging.Debug" Version="5.0.0-preview.2.20126.1" CoherentParentDependency="Microsoft.AspNetCore.Razor.Language">
      <Uri>https://github.com/dotnet/extensions</Uri>
      <Sha>8fb38ab52b8f873109b6e87b4f04226d6a892ee4</Sha>
    </Dependency>
    <Dependency Name="Microsoft.Extensions.Logging.EventSource" Version="5.0.0-preview.2.20126.1" CoherentParentDependency="Microsoft.AspNetCore.Razor.Language">
      <Uri>https://github.com/dotnet/extensions</Uri>
      <Sha>8fb38ab52b8f873109b6e87b4f04226d6a892ee4</Sha>
    </Dependency>
    <Dependency Name="Microsoft.Extensions.Logging.EventLog" Version="5.0.0-preview.2.20126.1" CoherentParentDependency="Microsoft.AspNetCore.Razor.Language">
      <Uri>https://github.com/dotnet/extensions</Uri>
      <Sha>8fb38ab52b8f873109b6e87b4f04226d6a892ee4</Sha>
    </Dependency>
    <Dependency Name="Microsoft.Extensions.Logging.TraceSource" Version="5.0.0-preview.2.20126.1" CoherentParentDependency="Microsoft.AspNetCore.Razor.Language">
      <Uri>https://github.com/dotnet/extensions</Uri>
      <Sha>8fb38ab52b8f873109b6e87b4f04226d6a892ee4</Sha>
    </Dependency>
    <Dependency Name="Microsoft.Extensions.Logging.Testing" Version="5.0.0-preview.2.20126.1" CoherentParentDependency="Microsoft.AspNetCore.Razor.Language">
      <Uri>https://github.com/dotnet/extensions</Uri>
      <Sha>8fb38ab52b8f873109b6e87b4f04226d6a892ee4</Sha>
    </Dependency>
    <Dependency Name="Microsoft.Extensions.Logging" Version="5.0.0-preview.2.20126.1" CoherentParentDependency="Microsoft.AspNetCore.Razor.Language">
      <Uri>https://github.com/dotnet/extensions</Uri>
      <Sha>8fb38ab52b8f873109b6e87b4f04226d6a892ee4</Sha>
    </Dependency>
    <Dependency Name="Microsoft.Extensions.Options.ConfigurationExtensions" Version="5.0.0-preview.2.20126.1" CoherentParentDependency="Microsoft.AspNetCore.Razor.Language">
      <Uri>https://github.com/dotnet/extensions</Uri>
      <Sha>8fb38ab52b8f873109b6e87b4f04226d6a892ee4</Sha>
    </Dependency>
    <Dependency Name="Microsoft.Extensions.Options.DataAnnotations" Version="5.0.0-preview.2.20126.1" CoherentParentDependency="Microsoft.AspNetCore.Razor.Language">
      <Uri>https://github.com/dotnet/extensions</Uri>
      <Sha>8fb38ab52b8f873109b6e87b4f04226d6a892ee4</Sha>
    </Dependency>
    <Dependency Name="Microsoft.Extensions.Options" Version="5.0.0-preview.2.20126.1" CoherentParentDependency="Microsoft.AspNetCore.Razor.Language">
      <Uri>https://github.com/dotnet/extensions</Uri>
      <Sha>8fb38ab52b8f873109b6e87b4f04226d6a892ee4</Sha>
    </Dependency>
    <Dependency Name="Microsoft.Extensions.Primitives" Version="5.0.0-preview.2.20126.1" CoherentParentDependency="Microsoft.AspNetCore.Razor.Language">
      <Uri>https://github.com/dotnet/extensions</Uri>
      <Sha>8fb38ab52b8f873109b6e87b4f04226d6a892ee4</Sha>
    </Dependency>
    <Dependency Name="Microsoft.Internal.Extensions.Refs" Version="5.0.0-preview.2.20126.1" CoherentParentDependency="Microsoft.AspNetCore.Razor.Language">
      <Uri>https://github.com/dotnet/extensions</Uri>
      <Sha>8fb38ab52b8f873109b6e87b4f04226d6a892ee4</Sha>
    </Dependency>
    <Dependency Name="Microsoft.Win32.Registry" Version="5.0.0-preview.2.20125.16" CoherentParentDependency="Microsoft.NETCore.App.Runtime.win-x64">
      <Uri>https://github.com/dotnet/runtime</Uri>
      <Sha>4807684b13d473c19121fbe757296e7607f3cabf</Sha>
    </Dependency>
    <Dependency Name="Microsoft.Win32.SystemEvents" Version="5.0.0-preview.2.20125.16" CoherentParentDependency="Microsoft.NETCore.App.Runtime.win-x64">
      <Uri>https://github.com/dotnet/runtime</Uri>
      <Sha>4807684b13d473c19121fbe757296e7607f3cabf</Sha>
    </Dependency>
    <Dependency Name="System.ComponentModel.Annotations" Version="5.0.0-preview.2.20125.16" CoherentParentDependency="Microsoft.NETCore.App.Runtime.win-x64">
      <Uri>https://github.com/dotnet/runtime</Uri>
      <Sha>4807684b13d473c19121fbe757296e7607f3cabf</Sha>
    </Dependency>
    <Dependency Name="System.Diagnostics.EventLog" Version="5.0.0-preview.2.20125.16" CoherentParentDependency="Microsoft.NETCore.App.Runtime.win-x64">
      <Uri>https://github.com/dotnet/runtime</Uri>
      <Sha>4807684b13d473c19121fbe757296e7607f3cabf</Sha>
    </Dependency>
    <Dependency Name="System.Drawing.Common" Version="5.0.0-preview.2.20125.16" CoherentParentDependency="Microsoft.NETCore.App.Runtime.win-x64">
      <Uri>https://github.com/dotnet/runtime</Uri>
      <Sha>4807684b13d473c19121fbe757296e7607f3cabf</Sha>
    </Dependency>
    <Dependency Name="System.IO.Pipelines" Version="5.0.0-preview.2.20125.16" CoherentParentDependency="Microsoft.NETCore.App.Runtime.win-x64">
      <Uri>https://github.com/dotnet/runtime</Uri>
      <Sha>4807684b13d473c19121fbe757296e7607f3cabf</Sha>
    </Dependency>
    <Dependency Name="System.Net.Http.WinHttpHandler" Version="5.0.0-preview.2.20125.16" CoherentParentDependency="Microsoft.NETCore.App.Runtime.win-x64">
      <Uri>https://github.com/dotnet/runtime</Uri>
      <Sha>4807684b13d473c19121fbe757296e7607f3cabf</Sha>
    </Dependency>
    <Dependency Name="System.Net.WebSockets.WebSocketProtocol" Version="5.0.0-preview.2.20125.16" CoherentParentDependency="Microsoft.NETCore.App.Runtime.win-x64">
      <Uri>https://github.com/dotnet/runtime</Uri>
      <Sha>4807684b13d473c19121fbe757296e7607f3cabf</Sha>
    </Dependency>
    <Dependency Name="System.Reflection.Metadata" Version="5.0.0-preview.2.20125.16" CoherentParentDependency="Microsoft.NETCore.App.Runtime.win-x64">
      <Uri>https://github.com/dotnet/runtime</Uri>
      <Sha>4807684b13d473c19121fbe757296e7607f3cabf</Sha>
    </Dependency>
    <Dependency Name="System.Runtime.CompilerServices.Unsafe" Version="5.0.0-preview.2.20125.16" CoherentParentDependency="Microsoft.NETCore.App.Runtime.win-x64">
      <Uri>https://github.com/dotnet/runtime</Uri>
      <Sha>4807684b13d473c19121fbe757296e7607f3cabf</Sha>
    </Dependency>
    <Dependency Name="System.Security.Cryptography.Cng" Version="5.0.0-preview.2.20125.16" CoherentParentDependency="Microsoft.NETCore.App.Runtime.win-x64">
      <Uri>https://github.com/dotnet/runtime</Uri>
      <Sha>4807684b13d473c19121fbe757296e7607f3cabf</Sha>
    </Dependency>
    <Dependency Name="System.Security.Cryptography.Pkcs" Version="5.0.0-preview.2.20125.16" CoherentParentDependency="Microsoft.NETCore.App.Runtime.win-x64">
      <Uri>https://github.com/dotnet/runtime</Uri>
      <Sha>4807684b13d473c19121fbe757296e7607f3cabf</Sha>
    </Dependency>
    <Dependency Name="System.Security.Cryptography.Xml" Version="5.0.0-preview.2.20125.16" CoherentParentDependency="Microsoft.NETCore.App.Runtime.win-x64">
      <Uri>https://github.com/dotnet/runtime</Uri>
      <Sha>4807684b13d473c19121fbe757296e7607f3cabf</Sha>
    </Dependency>
    <Dependency Name="System.Security.Permissions" Version="5.0.0-preview.2.20125.16" CoherentParentDependency="Microsoft.NETCore.App.Runtime.win-x64">
      <Uri>https://github.com/dotnet/runtime</Uri>
      <Sha>4807684b13d473c19121fbe757296e7607f3cabf</Sha>
    </Dependency>
    <Dependency Name="System.Security.Principal.Windows" Version="5.0.0-preview.2.20125.16" CoherentParentDependency="Microsoft.NETCore.App.Runtime.win-x64">
      <Uri>https://github.com/dotnet/runtime</Uri>
      <Sha>4807684b13d473c19121fbe757296e7607f3cabf</Sha>
    </Dependency>
    <Dependency Name="System.ServiceProcess.ServiceController" Version="5.0.0-preview.2.20125.16" CoherentParentDependency="Microsoft.NETCore.App.Runtime.win-x64">
      <Uri>https://github.com/dotnet/runtime</Uri>
      <Sha>4807684b13d473c19121fbe757296e7607f3cabf</Sha>
    </Dependency>
    <Dependency Name="System.Text.Encodings.Web" Version="5.0.0-preview.2.20125.16" CoherentParentDependency="Microsoft.NETCore.App.Runtime.win-x64">
      <Uri>https://github.com/dotnet/runtime</Uri>
      <Sha>4807684b13d473c19121fbe757296e7607f3cabf</Sha>
    </Dependency>
    <Dependency Name="System.Text.Json" Version="5.0.0-preview.2.20125.16" CoherentParentDependency="Microsoft.NETCore.App.Runtime.win-x64">
      <Uri>https://github.com/dotnet/runtime</Uri>
      <Sha>4807684b13d473c19121fbe757296e7607f3cabf</Sha>
    </Dependency>
    <Dependency Name="System.Threading.Channels" Version="5.0.0-preview.2.20125.16" CoherentParentDependency="Microsoft.NETCore.App.Runtime.win-x64">
      <Uri>https://github.com/dotnet/runtime</Uri>
      <Sha>4807684b13d473c19121fbe757296e7607f3cabf</Sha>
    </Dependency>
    <Dependency Name="System.Windows.Extensions" Version="5.0.0-preview.2.20125.16" CoherentParentDependency="Microsoft.NETCore.App.Runtime.win-x64">
      <Uri>https://github.com/dotnet/runtime</Uri>
      <Sha>4807684b13d473c19121fbe757296e7607f3cabf</Sha>
    </Dependency>
    <Dependency Name="Microsoft.Extensions.DependencyModel" Version="5.0.0-preview.2.20125.16" CoherentParentDependency="Microsoft.Extensions.Logging">
      <Uri>https://github.com/dotnet/runtime</Uri>
      <Sha>4807684b13d473c19121fbe757296e7607f3cabf</Sha>
    </Dependency>
    <Dependency Name="Microsoft.NETCore.App.Ref" Version="5.0.0-preview.2.20125.16" CoherentParentDependency="Microsoft.Extensions.Logging">
      <Uri>https://github.com/dotnet/runtime</Uri>
      <Sha>4807684b13d473c19121fbe757296e7607f3cabf</Sha>
    </Dependency>
    <!--
         Win-x64 is used here because we have picked an arbitrary runtime identifier to flow the version of the latest NETCore.App runtime.
         All Runtime.$rid packages should have the same version.
    -->
    <Dependency Name="Microsoft.NETCore.App.Runtime.win-x64" Version="5.0.0-preview.2.20125.16" CoherentParentDependency="Microsoft.Extensions.Logging">
      <Uri>https://github.com/dotnet/runtime</Uri>
      <Sha>4807684b13d473c19121fbe757296e7607f3cabf</Sha>
    </Dependency>
    <Dependency Name="Microsoft.NETCore.App.Internal" Version="5.0.0-preview.2.20125.16" CoherentParentDependency="Microsoft.Extensions.Logging">
      <Uri>https://github.com/dotnet/runtime</Uri>
      <Sha>4807684b13d473c19121fbe757296e7607f3cabf</Sha>
    </Dependency>
    <Dependency Name="NETStandard.Library.Ref" Version="2.1.0-preview.2.20125.16" CoherentParentDependency="Microsoft.Extensions.Logging">
      <Uri>https://github.com/dotnet/runtime</Uri>
      <Sha>4807684b13d473c19121fbe757296e7607f3cabf</Sha>
    </Dependency>
  </ProductDependencies>
  <ToolsetDependencies>
    <!-- Listed explicitly to workaround https://github.com/dotnet/cli/issues/10528 -->
    <Dependency Name="Microsoft.NETCore.Platforms" Version="5.0.0-preview.2.20125.16" CoherentParentDependency="Microsoft.NETCore.App.Runtime.win-x64">
      <Uri>https://github.com/dotnet/runtime</Uri>
      <Sha>4807684b13d473c19121fbe757296e7607f3cabf</Sha>
    </Dependency>
    <Dependency Name="Internal.AspNetCore.Analyzers" Version="5.0.0-preview.2.20126.1" CoherentParentDependency="Microsoft.AspNetCore.Razor.Language">
      <Uri>https://github.com/dotnet/extensions</Uri>
      <Sha>8fb38ab52b8f873109b6e87b4f04226d6a892ee4</Sha>
    </Dependency>
    <Dependency Name="Microsoft.DotNet.GenAPI" Version="5.0.0-beta.20126.7">
      <Uri>https://github.com/dotnet/arcade</Uri>
      <Sha>cd4164e1f3f7daf2a6f8dbd012210c93521bd82f</Sha>
    </Dependency>
    <Dependency Name="Microsoft.DotNet.Arcade.Sdk" Version="5.0.0-beta.20126.7">
      <Uri>https://github.com/dotnet/arcade</Uri>
      <Sha>cd4164e1f3f7daf2a6f8dbd012210c93521bd82f</Sha>
    </Dependency>
    <Dependency Name="Microsoft.DotNet.Helix.Sdk" Version="5.0.0-beta.20126.7">
      <Uri>https://github.com/dotnet/arcade</Uri>
      <Sha>cd4164e1f3f7daf2a6f8dbd012210c93521bd82f</Sha>
    </Dependency>
    <Dependency Name="Microsoft.AspNetCore.Testing" Version="5.0.0-preview.2.20126.1" CoherentParentDependency="Microsoft.AspNetCore.Razor.Language">
      <Uri>https://github.com/dotnet/extensions</Uri>
      <Sha>8fb38ab52b8f873109b6e87b4f04226d6a892ee4</Sha>
    </Dependency>
    <Dependency Name="Microsoft.Net.Compilers.Toolset" Version="3.5.0-beta4-20125-04" CoherentParentDependency="Microsoft.Extensions.Logging">
      <Uri>https://github.com/dotnet/roslyn</Uri>
      <Sha>1baa0b3063238ed752ad1f0368b1df6b6901373e</Sha>
    </Dependency>
  </ToolsetDependencies>
</Dependencies><|MERGE_RESOLUTION|>--- conflicted
+++ resolved
@@ -15,91 +15,47 @@
     </Dependency>
     <Dependency Name="Microsoft.AspNetCore.Razor.Language" Version="5.0.0-preview.2.20127.6">
       <Uri>https://github.com/dotnet/aspnetcore-tooling</Uri>
-<<<<<<< HEAD
-      <Sha>9554a406369bf913db9ded9987f9db492a69367c</Sha>
-=======
       <Sha>01654d8439f104a37bd8992ad3d31c596821806f</Sha>
->>>>>>> 83380601
     </Dependency>
     <Dependency Name="Microsoft.AspNetCore.Mvc.Razor.Extensions" Version="5.0.0-preview.2.20127.6">
       <Uri>https://github.com/dotnet/aspnetcore-tooling</Uri>
-<<<<<<< HEAD
-      <Sha>9554a406369bf913db9ded9987f9db492a69367c</Sha>
-=======
       <Sha>01654d8439f104a37bd8992ad3d31c596821806f</Sha>
->>>>>>> 83380601
     </Dependency>
     <Dependency Name="Microsoft.CodeAnalysis.Razor" Version="5.0.0-preview.2.20127.6">
       <Uri>https://github.com/dotnet/aspnetcore-tooling</Uri>
-<<<<<<< HEAD
-      <Sha>9554a406369bf913db9ded9987f9db492a69367c</Sha>
-=======
       <Sha>01654d8439f104a37bd8992ad3d31c596821806f</Sha>
->>>>>>> 83380601
     </Dependency>
     <Dependency Name="Microsoft.NET.Sdk.Razor" Version="5.0.0-preview.2.20127.6">
       <Uri>https://github.com/dotnet/aspnetcore-tooling</Uri>
-<<<<<<< HEAD
-      <Sha>9554a406369bf913db9ded9987f9db492a69367c</Sha>
-=======
       <Sha>01654d8439f104a37bd8992ad3d31c596821806f</Sha>
->>>>>>> 83380601
     </Dependency>
     <Dependency Name="dotnet-ef" Version="5.0.0-preview.2.20126.1">
       <Uri>https://github.com/dotnet/efcore</Uri>
-<<<<<<< HEAD
-      <Sha>97936e814c52757a9ad128a542d975e3dc9d27f9</Sha>
-=======
-      <Sha>ca43ad17d612518231cc6b8a359e7168de1f76f1</Sha>
->>>>>>> 83380601
+      <Sha>ca43ad17d612518231cc6b8a359e7168de1f76f1</Sha>
     </Dependency>
     <Dependency Name="Microsoft.EntityFrameworkCore.InMemory" Version="5.0.0-preview.2.20126.1">
       <Uri>https://github.com/dotnet/efcore</Uri>
-<<<<<<< HEAD
-      <Sha>97936e814c52757a9ad128a542d975e3dc9d27f9</Sha>
-=======
-      <Sha>ca43ad17d612518231cc6b8a359e7168de1f76f1</Sha>
->>>>>>> 83380601
+      <Sha>ca43ad17d612518231cc6b8a359e7168de1f76f1</Sha>
     </Dependency>
     <Dependency Name="Microsoft.EntityFrameworkCore.Relational" Version="5.0.0-preview.2.20126.1">
       <Uri>https://github.com/dotnet/efcore</Uri>
-<<<<<<< HEAD
-      <Sha>97936e814c52757a9ad128a542d975e3dc9d27f9</Sha>
-=======
-      <Sha>ca43ad17d612518231cc6b8a359e7168de1f76f1</Sha>
->>>>>>> 83380601
+      <Sha>ca43ad17d612518231cc6b8a359e7168de1f76f1</Sha>
     </Dependency>
     <Dependency Name="Microsoft.EntityFrameworkCore.Sqlite" Version="5.0.0-preview.2.20126.1">
       <Uri>https://github.com/dotnet/efcore</Uri>
-<<<<<<< HEAD
-      <Sha>97936e814c52757a9ad128a542d975e3dc9d27f9</Sha>
-=======
-      <Sha>ca43ad17d612518231cc6b8a359e7168de1f76f1</Sha>
->>>>>>> 83380601
+      <Sha>ca43ad17d612518231cc6b8a359e7168de1f76f1</Sha>
     </Dependency>
     <Dependency Name="Microsoft.EntityFrameworkCore.SqlServer" Version="5.0.0-preview.2.20126.1">
       <Uri>https://github.com/dotnet/efcore</Uri>
-<<<<<<< HEAD
-      <Sha>97936e814c52757a9ad128a542d975e3dc9d27f9</Sha>
-=======
-      <Sha>ca43ad17d612518231cc6b8a359e7168de1f76f1</Sha>
->>>>>>> 83380601
+      <Sha>ca43ad17d612518231cc6b8a359e7168de1f76f1</Sha>
     </Dependency>
     <Dependency Name="Microsoft.EntityFrameworkCore.Tools" Version="5.0.0-preview.2.20126.1">
       <Uri>https://github.com/dotnet/efcore</Uri>
-<<<<<<< HEAD
-      <Sha>97936e814c52757a9ad128a542d975e3dc9d27f9</Sha>
-=======
-      <Sha>ca43ad17d612518231cc6b8a359e7168de1f76f1</Sha>
->>>>>>> 83380601
+      <Sha>ca43ad17d612518231cc6b8a359e7168de1f76f1</Sha>
     </Dependency>
     <Dependency Name="Microsoft.EntityFrameworkCore" Version="5.0.0-preview.2.20126.1">
       <Uri>https://github.com/dotnet/efcore</Uri>
-<<<<<<< HEAD
-      <Sha>97936e814c52757a9ad128a542d975e3dc9d27f9</Sha>
-=======
-      <Sha>ca43ad17d612518231cc6b8a359e7168de1f76f1</Sha>
->>>>>>> 83380601
+      <Sha>ca43ad17d612518231cc6b8a359e7168de1f76f1</Sha>
     </Dependency>
     <Dependency Name="Microsoft.AspNetCore.Analyzer.Testing" Version="5.0.0-preview.2.20126.1" CoherentParentDependency="Microsoft.AspNetCore.Razor.Language">
       <Uri>https://github.com/dotnet/extensions</Uri>
